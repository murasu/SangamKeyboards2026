--- conflicted
+++ resolved
@@ -1,8 +1,4 @@
-<<<<<<< HEAD
-# Local Files
-=======
 # Keep local copies only
->>>>>>> dbeac57f
 Journal/
 
 # Xcode
